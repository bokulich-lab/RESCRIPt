--- conflicted
+++ resolved
@@ -22,13 +22,9 @@
 def merge_taxa(data: pd.DataFrame,
                mode: str = 'len',
                rank_handle_regex: str = '^[dkpcofgs]__',
-<<<<<<< HEAD
-               new_rank_handle: str = None) -> pd.DataFrame:
-=======
                new_rank_handle: str = None,
                unclassified_label: str = 'Unassigned') -> pd.DataFrame:
     # Convert taxonomies to list; optionally remove rank handle
->>>>>>> 43aacda3
     for d in data:
         # Convert taxonomies to list; optionally remove rank handle
         d['Taxon'] = d['Taxon'].apply(
