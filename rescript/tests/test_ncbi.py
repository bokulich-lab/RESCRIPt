# ----------------------------------------------------------------------------
# Copyright (c) 2021, QIIME 2 development team.
#
# Distributed under the terms of the Modified BSD License.
#
# The full license is in the file LICENSE, distributed with this software.
# ----------------------------------------------------------------------------

import pickle
from os.path import exists
from unittest import mock

import pandas as pd
from requests.exceptions import (
    HTTPError, ChunkedEncodingError, ConnectionError, ReadTimeout)
from xml.parsers.expat import ExpatError
from requests import Response
import qiime2
from qiime2 import Metadata
from qiime2.plugin.testing import TestPluginBase
from qiime2.plugins import rescript
from pandas import DataFrame
from q2_types.feature_data import DNAIterator, ProteinIterator
import rescript.ncbi as ncbi

import_data = qiime2.Artifact.import_data


class TestNCBI(TestPluginBase):
    package = 'rescript.tests'

    def record_get(self, *args, **kwargs):
        if exists('ncbi-responses.pkl'):
            with open('ncbi-responses.pkl', 'rb') as fh:
                responses = pickle.load(fh)
        else:
            responses = []
        response = self.actual_requests.get(*args, **kwargs)
        responses.append([['get', args, kwargs], response])
        with open('ncbi-responses.pkl', 'wb') as fh:
            pickle.dump(responses, fh)
        return response

    def record_post(self, *args, **kwargs):
        if exists('ncbi-responses.pkl'):
            with open('ncbi-responses.pkl', 'rb') as fh:
                responses = pickle.load(fh)
        else:
            responses = []
        response = self.actual_requests.post(*args, **kwargs)
        responses.append([['post', args, kwargs], response])
        with open('ncbi-responses.pkl', 'wb') as fh:
            pickle.dump(responses, fh)
        return response

    def mock_get(self, *args, stream=False, **kwargs):  # ignore stream
        if self.ncbi_exception:
            exception = self.ncbi_exception
            self.ncbi_exception = None
            raise exception
        # return self.record_get(*args, **kwargs)  # uncomment to record
        for response in self.responses:
            if response[0] == ['get', args, kwargs]:
                return response[1]

    def mock_post(self, *args, stream=False, **kwargs):  # ignore stream
        if self.ncbi_exception:
            exception = self.ncbi_exception
            self.ncbi_exception = None
            raise exception
        # return self.record_post(*args, **kwargs)  # uncomment to record
        for response in self.responses:
            if response[0][:2] == ['post', args]:
                req_ids = set(kwargs['data']['id'].split(','))
                res_ids = set(response[0][2]['data']['id'].split(','))
                if req_ids == res_ids:
                    return response[1]

    def setUp(self):
        super().setUp()

        self.get_ncbi_data = rescript.methods.get_ncbi_data

        self.seqs = import_data(
            'FeatureData[Sequence]', self.get_data_path('ncbi-seqs.fasta'))
        self.taxa = import_data(
            'FeatureData[Taxonomy]', self.get_data_path('ncbi-taxa.tsv'))
        self.y_seq = import_data(
            'FeatureData[Sequence]', self.get_data_path('bakers-yeast.fasta'))
        self.y_tax = import_data(
            'FeatureData[Taxonomy]', self.get_data_path('bakers-yeast.tsv'))
        self.non_standard_taxa = import_data(
            'FeatureData[Taxonomy]', self.get_data_path('ns-ncbi-taxa.tsv'))
        self.seqs_protein = import_data(
            'FeatureData[ProteinSequence]',
            self.get_data_path('ncbi-seqs-protein.fasta'))
        self.taxa_protein = import_data(
            'FeatureData[Taxonomy]',
            self.get_data_path('ncbi-taxa-protein.tsv'))
        ncbi_responses = self.get_data_path('ncbi-responses.pkl')
        with open(ncbi_responses, 'rb') as fh:
            self.responses = pickle.load(fh)

        self.actual_requests = ncbi.requests
        ncbi.requests = mock.Mock(**{'get.side_effect': self.mock_get,
                                     'post.side_effect': self.mock_post})
        self.ncbi_exception = None

    def tearDown(self):
        super().tearDown()

        ncbi.requests = self.actual_requests

    def test_get_ncbi_data_accession_ids_no_rank_propagation(self):
        df = DataFrame(index=['M59083.2', 'AJ234039.1'])
        df.index.name = 'id'
        md = Metadata(df)

        acc_seq, acc_tax = self.get_ncbi_data(accession_ids=md,
                                              rank_propagation=False)
        acc_seq = {s.metadata['id']: str(s) for s in acc_seq.view(DNAIterator)}
        seqs = {s.metadata['id']: str(s) for s in self.seqs.view(DNAIterator)}
        self.assertEqual(acc_seq, seqs)

        acc_tax = acc_tax.view(DataFrame).to_dict()
        taxa = self.taxa.view(DataFrame).to_dict()
        self.assertEqual(acc_tax, taxa)

    def test_get_ncbi_data_bad_accession(self):
        df = DataFrame(index=['M59083.2', 'not_an_accession', 'AJ234039.1'])
        df.index.name = 'id'
        md = Metadata(df)
        with self.assertLogs(level='WARNING') as log:
            with self.assertRaises(RuntimeError):
                acc_seq, acc_tax = self.get_ncbi_data(accession_ids=md)
        self.assertEqual(log.output,
                         ['WARNING:rescript:Some IDs have invalid value and '
                          'were omitted. Maximum ID value '
                          '18446744073709551615'])

    def test_get_ncbi_data_rank_propagation_nonstandard_ranks(self):
        df = DataFrame(index=['M59083.2', 'AJ234039.1'])
        df.index.name = 'id'
        md = Metadata(df)

        acc_seq, acc_tax = self.get_ncbi_data(
            accession_ids=md,
            ranks=['subkingdom', 'subphylum', 'subclass', 'suborder',
                   'subfamily', 'subgenus', 'subspecies'])
        acc_seq = {s.metadata['id']: str(s) for s in acc_seq.view(DNAIterator)}
        seqs = {s.metadata['id']: str(s) for s in self.seqs.view(DNAIterator)}
        self.assertEqual(acc_seq, seqs)

        acc_tax = acc_tax.view(DataFrame).to_dict()
        taxa = self.non_standard_taxa.view(DataFrame).to_dict()
        self.assertEqual(acc_tax, taxa)

    def test_get_ncbi_data_query(self):
        que_seq, que_tax = self.get_ncbi_data(query='M59083.2 OR AJ234039.1')

        que_seq = {s.metadata['id']: str(s) for s in que_seq.view(DNAIterator)}
        seqs = {s.metadata['id']: str(s) for s in self.seqs.view(DNAIterator)}
        self.assertEqual(que_seq, seqs)

        que_tax = que_tax.view(DataFrame).to_dict()
        taxa = self.taxa.view(DataFrame).to_dict()
        self.assertEqual(que_tax, taxa)

    def test_get_ncbi_no_accver(self):
        que_seq, que_tax = self.get_ncbi_data(query='pdb|6S47|AA')

        que_seq = {s.metadata['id']: str(s) for s in que_seq.view(DNAIterator)}
        seqs = {s.metadata['id']: str(s) for s in self.y_seq.view(DNAIterator)}
        self.assertEqual(que_seq, seqs)

        que_tax = que_tax.view(DataFrame).to_dict()
        taxa = self.y_tax.view(DataFrame).to_dict()
        self.assertEqual(que_tax, taxa)

    def test_get_ncbi_data_query_mushroom_one(self):
        seq, tax = self.get_ncbi_data(query='MT345279.1')

        tax = tax.view(DataFrame)
        self.assertEqual(
            tax['Taxon']['MT345279.1'],
            'k__Fungi; p__Basidiomycota; c__Agaricomycetes; o__Boletales; '
            'f__Boletaceae; g__Boletus; s__edulis'
        )

    def test_get_ncbi_data_query_mushroom_two(self):
        seq, tax = self.get_ncbi_data(
            query='MT345279.1',
            ranks=['domain', 'phylum', 'subphylum', 'superfamily', 'family',
                   'subfamily', 'genus', 'species', 'subspecies']
        )

        tax = tax.view(DataFrame)
        self.assertEqual(
            tax['Taxon']['MT345279.1'],
            'd__Plants and Fungi; p__Basidiomycota; ps__Agaricomycotina; '
            'sf__Boletineae; f__Boletaceae; fs__Boletoideae; g__Boletus; '
            's__edulis; ssb__edulis'
        )

    def test_get_ncbi_data_query_mushroom_three(self):
        seq, tax = self.get_ncbi_data(
            query='MT345279.1',
            ranks=['domain', 'phylum', 'subphylum', 'superfamily', 'family',
                   'subfamily', 'genus', 'species', 'subspecies'],
            rank_propagation=False
        )

        tax = tax.view(DataFrame)
        self.assertEqual(
            tax['Taxon']['MT345279.1'],
            'd__Plants and Fungi; p__Basidiomycota; ps__Agaricomycotina; '
            'sf__; f__Boletaceae; fs__Boletoideae; g__Boletus; '
            's__edulis; ssb__'
        )

    def test_ncbi_fails(self):
        exceptions = [ChunkedEncodingError(), ConnectionError(), ReadTimeout(),
                      ExpatError(), RuntimeError('bad record')]
        for code in [400, 429]:
            http_exception = HTTPError()
            http_exception.response = Response()
            http_exception.response.status_code = code
            exceptions.append(http_exception)

        for exception in exceptions:
            self.ncbi_exception = exception
            with self.assertLogs(level='DEBUG') as log:
                seq, tax = self.get_ncbi_data(query='MT345279.1')
                tax = tax.view(DataFrame)
                self.assertEqual(
                    tax['Taxon']['MT345279.1'],
                    'k__Fungi; p__Basidiomycota; c__Agaricomycetes; '
                    'o__Boletales; f__Boletaceae; g__Boletus; s__edulis'
                )
            self.assertTrue('Retrying' in log.output[0])

    def test_get_ncbi_dirty_tricks(self):
        with self.assertLogs(level='WARNING') as log:
            seq, tax = self.get_ncbi_data(
                query='M27461.1 OR DI201845.1 OR JQ430715.1')
        for warning in log.output:
            if '12908' in warning and 'problematic taxids' not in warning:
                self.assertTrue('TypeError' in warning)
            else:
                self.assertTrue('M27461.1' in warning)

        tax = tax.view(DataFrame)
        self.assertEqual(
            tax['Taxon']['JQ430715.1'],
            'k__Metazoa; p__Arthropoda; c__Insecta; o__Lepidoptera; '
            'f__Nymphalidae; g__Junonia; s__evarete nigrosuffusa'
        )

        self.assertEqual(
<<<<<<< HEAD
            {s.metadata['id'] for s in seq.view(DNAIterator)},
            {'DI201845.1', 'JQ430715.1'}
        )
=======
            [s.metadata['id'] for s in seq.view(DNAIterator)],
            ['JQ430715.1']
        )

    def test_get_ncbi_protein_accession(self):
        df = DataFrame(index=['WP_007780002.1', 'OHO15667.1'])
        df.index.name = 'id'
        md = Metadata(df)

        exp_seqs = {s.metadata['id']: str(s)
                    for s in self.seqs_protein.view(ProteinIterator)}
        exp_taxa = self.taxa_protein.view(pd.Series).to_dict()

        with mock.patch(
                'rescript.ncbi._get_ncbi_data',
                return_value=(exp_seqs, exp_taxa)):
            seqs, taxa = rescript.methods.get_ncbi_data_protein(
                accession_ids=md, rank_propagation=False
            )

        obs_seqs = {
            s.metadata['id']: str(s) for s in seqs.view(ProteinIterator)}
        obs_taxa = taxa.view(pd.Series).to_dict()

        self.assertDictEqual(obs_seqs, exp_seqs)
        self.assertDictEqual(obs_taxa, exp_taxa)

    def test_get_ncbi_protein_no_ids(self):
        with self.assertRaisesRegex(
                ValueError, 'Query or accession_ids must be supplied'):
            rescript.methods.get_ncbi_data_protein(
                accession_ids=None, query=None
            )
>>>>>>> e7bd9886
<|MERGE_RESOLUTION|>--- conflicted
+++ resolved
@@ -257,13 +257,8 @@
         )
 
         self.assertEqual(
-<<<<<<< HEAD
             {s.metadata['id'] for s in seq.view(DNAIterator)},
             {'DI201845.1', 'JQ430715.1'}
-        )
-=======
-            [s.metadata['id'] for s in seq.view(DNAIterator)],
-            ['JQ430715.1']
         )
 
     def test_get_ncbi_protein_accession(self):
@@ -294,5 +289,4 @@
                 ValueError, 'Query or accession_ids must be supplied'):
             rescript.methods.get_ncbi_data_protein(
                 accession_ids=None, query=None
-            )
->>>>>>> e7bd9886
+            )