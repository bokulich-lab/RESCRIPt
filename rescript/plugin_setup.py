--- conflicted
+++ resolved
@@ -373,9 +373,7 @@
 )
 
 
-plugin.methods.register_function(
-<<<<<<< HEAD
-    function=parse_silva_taxonomy,
+plugin.methods.register_function(function=parse_silva_taxonomy,
     inputs={
         'taxonomy_tree': Phylogeny[Rooted],
         'taxonomy_map': FeatureData[SILVATaxidMap],
@@ -416,7 +414,10 @@
         ),
     citations=[citations['Pruesse2007'],
                citations['Quast2013']]
-=======
+)
+
+
+plugin.methods.register_function(
     function=reverse_transcribe,
     inputs={'rna_sequences': FeatureData[RNASequence]},
     parameters={},
@@ -428,7 +429,6 @@
         'dna_sequences': 'Reverse-transcribed DNA sequences.'},
     name='Reverse transcribe RNA to DNA sequences.',
     description=('Reverse transcribe RNA to DNA sequences.')
->>>>>>> eba372d8
 )
 
 
