--- conflicted
+++ resolved
@@ -29,11 +29,8 @@
                             filter_taxa)
 from .orient import orient_seqs
 from q2_types.feature_data import (FeatureData, Taxonomy, Sequence,
-<<<<<<< HEAD
-                                   AlignedSequence, ProteinSequence)
-=======
-                                   AlignedSequence, RNASequence)
->>>>>>> 073ccf08
+                                   AlignedSequence, ProteinSequence,
+                                   RNASequence)
 from q2_types.tree import Phylogeny, Rooted
 from q2_feature_classifier.classifier import (_parameter_descriptions,
                                               _classify_parameters)
