# ----------------------------------------------------------------------------
# Copyright (c) 2021, QIIME 2 development team.
#
# Distributed under the terms of the Modified BSD License.
#
# The full license is in the file LICENSE, distributed with this software.
# ----------------------------------------------------------------------------

import sys
import time
import logging
import json

import requests
from requests.exceptions import (
    HTTPError, ChunkedEncodingError, ConnectionError, ReadTimeout)
from xml.parsers.expat import ExpatError
from xmltodict import parse
from pandas import DataFrame
from q2_types.feature_data import DNAIterator
from skbio import DNA
from qiime2 import Metadata
from collections import OrderedDict
from joblib import Parallel, delayed
from joblib.externals.loky.backend.managers import LokyManager

# This the tool-email pair for this tool that is registered with NCBI.
# If you change it, register a new tool-email pair with NCBI at
# eutilities@ncbi.nlm.nih.gov.
_entrez_params = dict(tool='qiime2-rescript', email='b.kaehler@adfa.edu.au')
# The entrez delay could be reduced to 0.1 with an NCBI API KEY but there is no
# point because this isn't the bottlekneck.
_entrez_delay = 0.334

_default_ranks = [
    'kingdom', 'phylum', 'class', 'order', 'family', 'genus', 'species'
]

_allowed_ranks = OrderedDict([
    ('domain', 'd__'),
    ('superkingdom', 'sk__'),
    ('kingdom', 'k__'),
    ('subkingdom', 'ks__'),
    ('superphylum', 'sp__'),
    ('phylum', 'p__'),
    ('subphylum', 'ps__'),
    ('infraphylum', 'pi__'),
    ('superclass', 'sc__'),
    ('class', 'c__'),
    ('subclass', 'cs__'),
    ('infraclass', 'ci__'),
    ('cohort', 'co__'),
    ('superorder', 'so__'),
    ('order', 'o__'),
    ('suborder', 'os__'),
    ('infraorder', 'oi__'),
    ('parvorder', 'op__'),
    ('superfamily', 'sf__'),
    ('family', 'f__'),
    ('subfamily', 'fs__'),
    ('tribe', 't__'),
    ('subtribe', 'ts__'),
    ('genus', 'g__'),
    ('subgenus', 'gs__'),
    ('species group', 'ss__'),
    ('species subgroup', 'sgs__'),
    ('species', 's__'),
    ('subspecies', 'ssb__'),
    ('forma', 'f__')
])


def get_ncbi_data(
        query: str = None, accession_ids: Metadata = None,
        ranks: list = None, rank_propagation: bool = True,
        logging_level: str = None, n_jobs: int = 1
<<<<<<< HEAD
        ) -> (DNAIterator, DataFrame):
=======
) -> (DNAIterator, DataFrame):
>>>>>>> 9441149b
    if ranks is None:
        ranks = _default_ranks
    if query is None and accession_ids is None:
        raise ValueError('Query or accession_ids must be supplied')

    manager = LokyManager()
    manager.start()
    request_lock = manager.Lock()

    if query:
        seqs, taxids = get_nuc_for_query(
            query, logging_level, n_jobs, request_lock, _entrez_delay)

    if accession_ids:
        accs = accession_ids.get_ids()
        if query and seqs:
            accs = accs - seqs.keys()
            if accs:
                acc_seqs, acc_taxids = get_nuc_for_accs(
                    accs, logging_level, n_jobs, request_lock, _entrez_delay)
                seqs.update(acc_seqs)
                taxids.update(acc_taxids)
        else:
            seqs, taxids = get_nuc_for_accs(
                accs, logging_level, n_jobs, request_lock, _entrez_delay)

    taxa, bad_accs = get_taxonomies(taxids, ranks, rank_propagation,
                                    logging_level, n_jobs, request_lock,
                                    _entrez_delay)
    for acc in bad_accs:
        del seqs[acc]

    seqs = DNAIterator(DNA(v, metadata={'id': k}) for k, v in seqs.items())
    taxa = DataFrame(taxa, index=['Taxon']).T
    taxa.index.name = 'Feature ID'

    return seqs, taxa


def _get_logger(logging_level):
    logger = logging.getLogger('rescript')
    if not hasattr(logger, 'isSetUp'):
        formatter = logging.Formatter(
            '%(levelname)s:%(asctime)-15s:%(processName)s:%(message)s')
        handler = logging.StreamHandler(sys.stdout)
        handler.setFormatter(formatter)
        logger.addHandler(handler)
        if logging_level:
            logger.setLevel(logging_level)
        logger.isSetUp = True
    return logger


def _robustify(http_request, logger, *args):
    max_retries = 10
    backoff_factor = 1
    max_backoff = 120
    status_forcelist = [400, 429, 500, 502, 503, 504]
    exception_forcelist = (
        ChunkedEncodingError, ConnectionError, ExpatError, ReadTimeout)
    for retry in range(max_retries):
        try:
            return http_request(*args)
        except HTTPError as e:
            if e.response.status_code == 400:
                logger.debug(
                    'Request failed with code 400. This could be because all '
                    'of the requested accession ids are invalid, or it could '
                    'just be a temporary failure. Retrying.')
            elif e.response.status_code in status_forcelist:
                logger.debug('Request failed with code '
                             + str(e.response.status_code) + '. Retrying.')
            else:
                raise e
            last_exception = e
        except RuntimeError as e:
            if str(e) == 'bad record':
                logger.debug('Request failed. Retrying.')
            else:
                raise e
            last_exception = e
        except exception_forcelist as e:
            logger.debug('Request failed with exception\n' +
                         type(e).__name__ + ': ' + str(e) + '\nRetrying.')
            last_exception = e
        time.sleep(min(backoff_factor*2**retry, max_backoff))
    raise RuntimeError(
        'Maximum retries (10) exceeded for HTTP request. Persistent trouble '
        'downloading from NCBI. Last exception was\n' +
        type(last_exception).__name__ + ': ' + str(last_exception))


def _epost(params, ids, request_lock, logging_level, entrez_delay=0.334):
    assert len(ids) >= 1, "need at least one id"
    epost = 'https://eutils.ncbi.nlm.nih.gov/entrez/eutils/epost.fcgi'
    data = {'db': params['db'], 'id': ','.join(ids)}
    logger = _get_logger(logging_level)

    def request(params):
        request_lock.acquire()
        logger.debug('request lock acquired')
        time.sleep(entrez_delay)
        try:
            r = requests.post(
                epost, data=data, params=_entrez_params, timeout=10,
                stream=True)
        finally:
            request_lock.release()
            logger.debug('request lock released')
        r.raise_for_status()
        webenv = parse(r.content)['ePostResult']
        if 'ERROR' in webenv:
            if isinstance(webenv['ERROR'], list):
                for error in webenv['ERROR']:
                    logger.warning(error)
            else:
                logger.warning(webenv['ERROR'])
        if 'WebEnv' not in webenv:
            raise ValueError('No data for given ids')
        params = dict(params)
        params['WebEnv'] = webenv['WebEnv']
        params['query_key'] = webenv['QueryKey']
        return params
    return _robustify(request, logger, params)


def _esearch(params, logging_level, entrez_delay=0.334):
    esearch = 'https://eutils.ncbi.nlm.nih.gov/entrez/eutils/esearch.fcgi'

    def request(params):
        time.sleep(entrez_delay)
        r = requests.get(esearch, params=params, timeout=10)
        r.raise_for_status()
        webenv = parse(r.content)['eSearchResult']
        if 'WebEnv' not in webenv:
            raise ValueError('No sequences for given query')
        params = dict(
            db='nuccore', rettype='fasta', retmode='xml',
            WebEnv=webenv['WebEnv'],
            query_key=webenv['QueryKey'], **_entrez_params
        )
        expected_num_records = int(webenv['Count'])
        return params, expected_num_records
    return _robustify(request, _get_logger(logging_level), params)


def _efetch_5000(params, request_lock, logging_level, entrez_delay=0.334):
    efetch = 'https://eutils.ncbi.nlm.nih.gov/entrez/eutils/efetch.fcgi'
    params['retmax'] = 5000
    logger = _get_logger(logging_level)

    def request():
        request_lock.acquire()
        logger.debug('request lock acquired')
        time.sleep(entrez_delay)
        try:
            r = requests.get(efetch, params=params, timeout=10, stream=True)
        finally:
            request_lock.release()
            logger.debug('request lock released')
        r.raise_for_status()
        data = parse(r.content)
        data = list(data.values()).pop()
        data = list(data.values()).pop()
        # check that we got everything
        if isinstance(data, list):
            for rec in data:
                if not isinstance(rec, dict):
                    logger.debug('bad record:\n' + str(rec))
                    raise RuntimeError('bad record')
            else:
                return data
        elif isinstance(data, dict):
            return [data]
        else:
            logger.debug('bad record:\n' + str(data))
            raise RuntimeError('bad record')
    return _robustify(request, logger)


def _large_warning(logging_level):
    _get_logger(logging_level).warning(
        'This query could result in more than 100 requests to NCBI. If you '
        'are not running it on the weekend or between 9 pm and 5 am Eastern '
        'Time weekdays, it may result in NCBI blocking your IP address. See '
        'https://www.ncbi.nlm.nih.gov/home/about/policies/ for details.')


def _ungotten_ids(ids, data):
    error = ("Partial download. Expected " + str(len(ids)) +
             ' records, but got ' + str(len(data)) + '.')
    id_keys = ['TSeq_accver', 'TaxId']
    gotten = set()
    for record in data:
        for id_key in id_keys:
            if id_key in record:
                gotten.add(record[id_key])
                break
    ungotten = list(set(ids) - gotten)
    if len(ungotten) > 10:
        error += ('\nMore than 10 ids were missing. Ten were: ')
    else:
        error += '\nThe following ids were missing: '
    error += ', '.join(ungotten[:10]) + '.\n'
    return error


def _get_id_chunk(
        ids_chunk, params, request_lock, logging_level, raise_on_partial,
        entrez_delay):
    chunk_params = _epost(
        params, ids_chunk, request_lock, logging_level, entrez_delay)
    data_chunk = _efetch_5000(
        chunk_params, request_lock, logging_level, entrez_delay)
    logger = _get_logger(logging_level)
    if len(ids_chunk) != len(data_chunk):
        error = _ungotten_ids(ids_chunk, data_chunk)
        if raise_on_partial:
            raise RuntimeError(error)
        else:
            logger.warning(error)
    logger.info('got ' + str(len(data_chunk)) + ' records')
    return data_chunk


def _get_for_ids(params, ids, logging_level, n_jobs, request_lock,
                 raise_on_partial, entrez_delay=0.334):
    logger = _get_logger(logging_level)
    logger.info('Downloading ' + str(len(ids)) + ' records')
    ids = list(ids)
    parallel = Parallel(n_jobs=n_jobs, backend='loky')
    chunky = parallel(delayed(_get_id_chunk)(ids[chunk:chunk+5000], params,
                                             request_lock, logging_level,
                                             raise_on_partial, entrez_delay)
                      for chunk in range(0, len(ids), 5000))
    data = [chunk for chunks in chunky for chunk in chunks]

    return data


def get_nuc_for_accs(accs, logging_level, n_jobs, request_lock,
                     entrez_delay=0.334):
    if len(accs) > 125000:
        _large_warning(logging_level)
    params = dict(
        db='nuccore', rettype='fasta', retmode='xml', **_entrez_params
    )
    records = _get_for_ids(params, accs, logging_level, n_jobs, request_lock,
                           True, entrez_delay)
    seqs = {}
    taxids = {}
    for rec in records:
        seqs[rec['TSeq_accver']] = rec['TSeq_sequence']
        taxids[rec['TSeq_accver']] = rec['TSeq_taxid']
    return seqs, taxids


def _get_query_chunk(
        chunk, params, entrez_delay, expected_num_records, request_lock,
        logging_level):
    params['retstart'] = chunk
    data_chunk = _efetch_5000(params, request_lock, logging_level,
                              entrez_delay)
    if len(data_chunk) != min(5000, expected_num_records-chunk):
        raise RuntimeError('Download did not finish. Reason unknown.')
    logger = _get_logger(logging_level)
    logger.info('got ' + str(len(data_chunk)) + ' sequences')
    return data_chunk


def get_nuc_for_query(
        query, logging_level, n_jobs, request_lock, entrez_delay=0.334):
    params = dict(
        db='nuccore', term=query, usehistory='y', retmax=0, **_entrez_params
    )
    params, expected_num_records = _esearch(params, logging_level,
                                            entrez_delay)
    if expected_num_records > 166666:
        _large_warning(logging_level)
    records = []
    logger = _get_logger(logging_level)
    logger.info('Downloading ' + str(expected_num_records) + ' sequences')

    parallel = Parallel(n_jobs=n_jobs, backend='loky')
    chunky = parallel(delayed(_get_query_chunk)(chunk, params, entrez_delay,
                                                expected_num_records,
                                                request_lock, logging_level)
                      for chunk in range(0, expected_num_records, 5000))
    records = [chunk for chunks in chunky for chunk in chunks]

    seqs = {}
    taxids = {}
    for rec in records:
        seqs[rec['TSeq_accver']] = rec['TSeq_sequence']
        taxids[rec['TSeq_accver']] = rec['TSeq_taxid']
    return seqs, taxids


def get_taxonomies(
        taxids, ranks, rank_propagation, logging_level, n_jobs, request_lock,
        entrez_delay=0.334):
    # download the taxonomies
    params = dict(db='taxonomy', **_entrez_params)
    ids = set(map(str, taxids.values()))
    records = _get_for_ids(params, ids, logging_level, n_jobs, request_lock,
                           False, entrez_delay)

    # parse the taxonomies
    taxa = {}
    for rec in records:
        try:
            if rank_propagation:
                taxonomy = OrderedDict([('NCBI_Division', rec['Division'])])
                taxonomy.update((r, None) for r in _allowed_ranks)
                for rank in rec['LineageEx']['Taxon']:
                    if rank['Rank'] in _allowed_ranks:
                        taxonomy[rank['Rank']] = rank['ScientificName']
                species = rec['ScientificName']
                if taxonomy['genus']:
                    if species.startswith(taxonomy['genus'] + ' '):
                        species = species[len(taxonomy['genus']) + 1:]
                elif ' ' in species:
                    genus, species = species.split(' ', 1)
                    taxonomy['genus'] = genus
                taxonomy['species'] = species
                last_label = taxonomy['NCBI_Division']
                for rank in taxonomy:
                    if taxonomy[rank] is None:
                        taxonomy[rank] = last_label
                    last_label = taxonomy[rank]
            else:
                taxonomy = {r: '' for r in ranks}
                if 'domain' in ranks:
                    taxonomy['domain'] = rec['Division']
                elif 'kingdom' in ranks:
                    taxonomy['kingdom'] = rec['Division']
                for rank in rec['LineageEx']['Taxon']:
                    taxonomy[rank['Rank']] = rank['ScientificName']
                species = rec['ScientificName']
                # if we care about genus and genus is in the species label and
                # we don't already know genus, split it out
                if 'genus' in ranks:
                    if taxonomy['genus']:
                        if species.startswith(taxonomy['genus'] + ' '):
                            species = species[len(taxonomy['genus']) + 1:]
                    elif ' ' in species:
                        genus, species = species.split(' ', 1)
                        taxonomy['genus'] = genus
                taxonomy['species'] = species
            taxa[rec['TaxId']] = taxonomy
            if 'AkaTaxIds' in rec:
                for akaTaxId in rec['AkaTaxIds']:
                    taxa[rec['AkaTaxIds']['TaxId']] = taxonomy
        except (KeyError, TypeError) as e:  # these are those we've seen so far
            logger = _get_logger(logging_level)
            logger.warning(
                'Got exception\n' + type(e).__name__ + ': ' + str(e) +
                '\nfrom taxon\n' + json.dumps(rec, indent=1) +
                '\nSkipping this taxon.')

    # return the taxonomies
    missing_accs = []
    missing_taxids = set()
    tax_strings = {}
    for acc, taxid in taxids.items():
        if taxid in taxa:
            taxonomy = taxa[taxid]
            ts = '; '.join([_allowed_ranks[r] + taxonomy[r] for r in ranks])
            tax_strings[acc] = ts
        else:
            missing_accs.append(acc)
            missing_taxids.add(taxid)
    if missing_accs:
        logger = _get_logger(logging_level)
        logger.warning(
            'The following accessions were deleted from the sequence database '
            'because there was a problem with their taxonomies: ' +
            ', '.join(missing_accs) + '.\nThe problematic taxids were: ' +
            ', '.join(missing_taxids) + '.')
    return tax_strings, missing_accs<|MERGE_RESOLUTION|>--- conflicted
+++ resolved
@@ -74,11 +74,7 @@
         query: str = None, accession_ids: Metadata = None,
         ranks: list = None, rank_propagation: bool = True,
         logging_level: str = None, n_jobs: int = 1
-<<<<<<< HEAD
-        ) -> (DNAIterator, DataFrame):
-=======
 ) -> (DNAIterator, DataFrame):
->>>>>>> 9441149b
     if ranks is None:
         ranks = _default_ranks
     if query is None and accession_ids is None:
